--- conflicted
+++ resolved
@@ -201,16 +201,9 @@
         if (typeof userSetup === 'undefined') {
           context.scale(context._pixelDensity, context._pixelDensity);
         }
-<<<<<<< HEAD
-        var callMethod = function(f) {
-          f.call(context);
-        };
-=======
         // var callMethod = function(f) {
         //   f.call(context);
         // };
-        // TODO Just call a different function that does this minus matrix reset
->>>>>>> 47433a7d
         if (context._renderer.isP3D) {
           self._updatexr();
         } else {
