--- conflicted
+++ resolved
@@ -102,7 +102,6 @@
       document.querySelector('body').appendChild(header);
     }
     header.appendChild(this.xrButton.domElement);
-<<<<<<< HEAD
 
     this.sessionCheck();
   }
@@ -113,49 +112,6 @@
       console.log('XR Available')
       navigator.xr.isSessionSupported('immersive-vr').then((supported) => {
         this.hasImmersive = supported;
-=======
-  }
-
-  /**
-   * Disables button, only called when AR session is attempted and
-   * unsupported. VR has inline fallback.
-   */
-  disableButton() {
-    this.xrButton.setTitle('AR Unavailable');
-    this.xrButton.setTooltip('No XR headset found.');
-    this.xrButton.__setDisabledAttribute(true);
-  }
-
-  /**
-   * Called by `createVRCanvas()` or `createARCanvas`.
-   * Checks what kind of session is supported by the device.
-   */
-  sessionCheck() {
-    const msg = window.injectedPolyfill ? 'with polyfill' : 'without polyfill';
-
-    if (this.isVR) {
-      navigator.xr.isSessionSupported('immersive-vr').then((supported) => {
-        if (supported) {
-          console.log(`VR supported ${msg}`);
-          this.xrButton.setDevice(true);
-          this.isImmersive = true;
-        } else {
-          console.log('This device does not support immersive VR sessions.');
-          this.isImmersive = false;
-        }
-        this.xrButton.setDevice(true);
-      }).catch((e) => {
-        console.log(e.message);
-      });
-    } else {
-      navigator.xr.isSessionSupported('immersive-ar').then((supported) => {
-        if (supported) {
-          console.log(`AR supported ${msg}`);
-          this.xrButton.setDevice(true);
-        } else {
-          this.disableButton();
-        }
->>>>>>> 6e67c5f3
       });
       if(this.isVR){
         // Checks if VR is supported
